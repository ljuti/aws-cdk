import { Match, Template } from '@aws-cdk/assertions';
import { Vpc } from '@aws-cdk/aws-ec2';
import * as ecs from '@aws-cdk/aws-ecs';
import { ContainerImage } from '@aws-cdk/aws-ecs';
import { CompositePrincipal, Role, ServicePrincipal } from '@aws-cdk/aws-iam';
import { Duration, Stack } from '@aws-cdk/core';
import { ApplicationLoadBalancedFargateService, ApplicationMultipleTargetGroupsFargateService, NetworkLoadBalancedFargateService, NetworkMultipleTargetGroupsFargateService } from '../../lib';

describe('When Application Load Balancer', () => {
  test('test Fargate loadbalanced construct with default settings', () => {
    // GIVEN
    const stack = new Stack();
    const vpc = new Vpc(stack, 'VPC');
    const cluster = new ecs.Cluster(stack, 'Cluster', { vpc });

    // WHEN
    new ApplicationMultipleTargetGroupsFargateService(stack, 'Service', {
      cluster,
      taskImageOptions: {
        image: ecs.ContainerImage.fromRegistry('test'),
      },
    });

    // THEN - stack contains a load balancer and a service
    Template.fromStack(stack).resourceCountIs('AWS::ElasticLoadBalancingV2::LoadBalancer', 1);

<<<<<<< HEAD
    Template.fromStack(stack).hasResourceProperties('AWS::ECS::Service', {
      DesiredCount: 1,
=======
    expect(stack).toHaveResource('AWS::ECS::Service', {
>>>>>>> c083d1ad
      LaunchType: 'FARGATE',
      LoadBalancers: [
        {
          ContainerName: 'web',
          ContainerPort: 80,
          TargetGroupArn: {
            Ref: 'ServiceLBPublicListenerECSGroup0CC8688C',
          },
        },
      ],
    });

    Template.fromStack(stack).hasResourceProperties('AWS::ECS::TaskDefinition', {
      ContainerDefinitions: [
        Match.objectLike({
          Image: 'test',
          LogConfiguration: {
            LogDriver: 'awslogs',
            Options: {
              'awslogs-group': {
                Ref: 'ServiceTaskDefwebLogGroup2A898F61',
              },
              'awslogs-stream-prefix': 'Service',
              'awslogs-region': {
                Ref: 'AWS::Region',
              },
            },
          },
          Name: 'web',
          PortMappings: [
            {
              ContainerPort: 80,
              Protocol: 'tcp',
            },
          ],
        }),
      ],
      Cpu: '256',
      ExecutionRoleArn: {
        'Fn::GetAtt': [
          'ServiceTaskDefExecutionRole919F7BE3',
          'Arn',
        ],
      },
      Family: 'ServiceTaskDef79D79521',
      Memory: '512',
      NetworkMode: 'awsvpc',
      RequiresCompatibilities: [
        'FARGATE',
      ],
    });
  });

  test('test Fargate loadbalanced construct with all settings', () => {
    // GIVEN
    const stack = new Stack();
    const vpc = new Vpc(stack, 'VPC');
    const cluster = new ecs.Cluster(stack, 'Cluster', { vpc });

    // WHEN
    new ApplicationMultipleTargetGroupsFargateService(stack, 'Service', {
      cluster,
      taskImageOptions: {
        image: ecs.ContainerImage.fromRegistry('test'),
        containerName: 'hello',
        containerPorts: [80, 90],
        enableLogging: false,
        environment: {
          TEST_ENVIRONMENT_VARIABLE1: 'test environment variable 1 value',
          TEST_ENVIRONMENT_VARIABLE2: 'test environment variable 2 value',
        },
        logDriver: new ecs.AwsLogDriver({
          streamPrefix: 'TestStream',
        }),
        family: 'Ec2TaskDef',
        executionRole: new Role(stack, 'ExecutionRole', {
          path: '/',
          assumedBy: new CompositePrincipal(
            new ServicePrincipal('ecs.amazonaws.com'),
            new ServicePrincipal('ecs-tasks.amazonaws.com'),
          ),
        }),
        taskRole: new Role(stack, 'TaskRole', {
          assumedBy: new ServicePrincipal('ecs-tasks.amazonaws.com'),
        }),
        dockerLabels: { label1: 'labelValue1', label2: 'labelValue2' },
      },
      cpu: 256,
      assignPublicIp: true,
      memoryLimitMiB: 512,
      desiredCount: 3,
      enableECSManagedTags: true,
      healthCheckGracePeriod: Duration.millis(2000),
      platformVersion: ecs.FargatePlatformVersion.VERSION1_4,
      propagateTags: ecs.PropagatedTagSource.SERVICE,
      serviceName: 'myService',
      targetGroups: [
        {
          containerPort: 80,
        },
        {
          containerPort: 90,
          pathPattern: 'a/b/c',
          priority: 10,
          protocol: ecs.Protocol.TCP,
        },
      ],
    });

    // THEN - stack contains a load balancer and a service
    Template.fromStack(stack).hasResourceProperties('AWS::ECS::Service', {
      DesiredCount: 3,
      EnableECSManagedTags: true,
      HealthCheckGracePeriodSeconds: 2,
      LaunchType: 'FARGATE',
      LoadBalancers: [
        {
          ContainerName: 'hello',
          ContainerPort: 80,
          TargetGroupArn: {
            Ref: 'ServiceLBPublicListenerECSTargetGrouphello80Group233A4D54',
          },
        },
        {
          ContainerName: 'hello',
          ContainerPort: 90,
          TargetGroupArn: {
            Ref: 'ServiceLBPublicListenerECSTargetGrouphello90GroupE58E4EAB',
          },
        },
      ],
      NetworkConfiguration: {
        AwsvpcConfiguration: {
          AssignPublicIp: 'ENABLED',
          SecurityGroups: [
            {
              'Fn::GetAtt': [
                'ServiceSecurityGroupEEA09B68',
                'GroupId',
              ],
            },
          ],
          Subnets: [
            {
              Ref: 'VPCPublicSubnet1SubnetB4246D30',
            },
            {
              Ref: 'VPCPublicSubnet2Subnet74179F39',
            },
          ],
        },
      },
      PlatformVersion: ecs.FargatePlatformVersion.VERSION1_4,
      PropagateTags: 'SERVICE',
      ServiceName: 'myService',
    });

    Template.fromStack(stack).hasResourceProperties('AWS::ECS::TaskDefinition', {
      ContainerDefinitions: [
        {
          Environment: [
            {
              Name: 'TEST_ENVIRONMENT_VARIABLE1',
              Value: 'test environment variable 1 value',
            },
            {
              Name: 'TEST_ENVIRONMENT_VARIABLE2',
              Value: 'test environment variable 2 value',
            },
          ],
          Essential: true,
          Image: 'test',
          LogConfiguration: {
            LogDriver: 'awslogs',
            Options: {
              'awslogs-group': {
                Ref: 'ServiceTaskDefhelloLogGroup44519781',
              },
              'awslogs-stream-prefix': 'TestStream',
              'awslogs-region': {
                Ref: 'AWS::Region',
              },
            },
          },
          Name: 'hello',
          PortMappings: [
            {
              ContainerPort: 80,
              Protocol: 'tcp',
            },
            {
              ContainerPort: 90,
              Protocol: 'tcp',
            },
          ],
          DockerLabels: {
            label1: 'labelValue1',
            label2: 'labelValue2',
          },
        },
      ],
      Cpu: '256',
      ExecutionRoleArn: {
        'Fn::GetAtt': [
          'ExecutionRole605A040B',
          'Arn',
        ],
      },
      Family: 'Ec2TaskDef',
      Memory: '512',
      NetworkMode: 'awsvpc',
      RequiresCompatibilities: [
        'FARGATE',
      ],
      TaskRoleArn: {
        'Fn::GetAtt': [
          'TaskRole30FC0FBB',
          'Arn',
        ],
      },
    });
  });

  test('errors if no essential container in pre-defined task definition', () => {
    // GIVEN
    const stack = new Stack();
    const vpc = new Vpc(stack, 'VPC');
    const cluster = new ecs.Cluster(stack, 'Cluster', { vpc });

    const taskDefinition = new ecs.FargateTaskDefinition(stack, 'FargateTaskDef');

    // THEN
    expect(() => {
      new ApplicationMultipleTargetGroupsFargateService(stack, 'Service', {
        cluster,
        taskDefinition,
      });
    }).toThrow(/At least one essential container must be specified/);
  });

  test('errors when setting both taskDefinition and taskImageOptions', () => {
    // GIVEN
    const stack = new Stack();
    const vpc = new Vpc(stack, 'VPC');
    const cluster = new ecs.Cluster(stack, 'Cluster', { vpc });
    const taskDefinition = new ecs.FargateTaskDefinition(stack, 'Ec2TaskDef');

    // THEN
    expect(() => {
      new ApplicationMultipleTargetGroupsFargateService(stack, 'Service', {
        cluster,
        taskImageOptions: {
          image: ecs.ContainerImage.fromRegistry('test'),
        },
        taskDefinition,
      });
    }).toThrow(/You must specify only one of TaskDefinition or TaskImageOptions./);
  });

  test('errors when setting neither taskDefinition nor taskImageOptions', () => {
    // GIVEN
    const stack = new Stack();
    const vpc = new Vpc(stack, 'VPC');
    const cluster = new ecs.Cluster(stack, 'Cluster', { vpc });

    // THEN
    expect(() => {
      new ApplicationMultipleTargetGroupsFargateService(stack, 'Service', {
        cluster,
      });
    }).toThrow(/You must specify one of: taskDefinition or image/);
  });

  test('test Fargate loadbalancer construct with application load balancer name set', () => {
    // GIVEN
    const stack = new Stack();
    const vpc = new Vpc(stack, 'VPC');
    const cluster = new ecs.Cluster(stack, 'Cluster', { vpc });

    // WHEN
    new ApplicationLoadBalancedFargateService(stack, 'Service', {
      cluster,
      taskImageOptions: {
        image: ecs.ContainerImage.fromRegistry('test'),
      },
      loadBalancerName: 'alb-test-load-balancer',
    });

    // THEN - stack contains a load balancer and a service
    Template.fromStack(stack).hasResourceProperties('AWS::ElasticLoadBalancingV2::LoadBalancer', {
      Name: 'alb-test-load-balancer',
    });

<<<<<<< HEAD
    Template.fromStack(stack).hasResourceProperties('AWS::ECS::Service', {
      DesiredCount: 1,
=======
    expect(stack).toHaveResource('AWS::ECS::Service', {
>>>>>>> c083d1ad
      LaunchType: 'FARGATE',
      LoadBalancers: [
        {
          ContainerName: 'web',
          ContainerPort: 80,
          TargetGroupArn: {
            Ref: 'ServiceLBPublicListenerECSGroup0CC8688C',
          },
        },
      ],
    });

    Template.fromStack(stack).hasResourceProperties('AWS::ECS::TaskDefinition', {
      ContainerDefinitions: [
        Match.objectLike({
          Image: 'test',
          LogConfiguration: {
            LogDriver: 'awslogs',
            Options: {
              'awslogs-group': {
                Ref: 'ServiceTaskDefwebLogGroup2A898F61',
              },
              'awslogs-stream-prefix': 'Service',
              'awslogs-region': {
                Ref: 'AWS::Region',
              },
            },
          },
          Name: 'web',
          PortMappings: [
            {
              ContainerPort: 80,
              Protocol: 'tcp',
            },
          ],
        }),
      ],
      Cpu: '256',
      ExecutionRoleArn: {
        'Fn::GetAtt': [
          'ServiceTaskDefExecutionRole919F7BE3',
          'Arn',
        ],
      },
      Family: 'ServiceTaskDef79D79521',
      Memory: '512',
      NetworkMode: 'awsvpc',
      RequiresCompatibilities: [
        'FARGATE',
      ],
    });
  });
});

describe('When Network Load Balancer', () => {
  test('test Fargate loadbalanced construct with default settings', () => {
    // GIVEN
    const stack = new Stack();
    const vpc = new Vpc(stack, 'VPC');
    const cluster = new ecs.Cluster(stack, 'Cluster', { vpc });

    // WHEN
    new NetworkMultipleTargetGroupsFargateService(stack, 'Service', {
      cluster,
      taskImageOptions: {
        image: ecs.ContainerImage.fromRegistry('test'),
      },
    });

    // THEN - stack contains a load balancer and a service
    Template.fromStack(stack).resourceCountIs('AWS::ElasticLoadBalancingV2::LoadBalancer', 1);

<<<<<<< HEAD
    Template.fromStack(stack).hasResourceProperties('AWS::ECS::Service', {
      DesiredCount: 1,
=======
    expect(stack).toHaveResource('AWS::ECS::Service', {
>>>>>>> c083d1ad
      LaunchType: 'FARGATE',
      LoadBalancers: [
        {
          ContainerName: 'web',
          ContainerPort: 80,
          TargetGroupArn: {
            Ref: 'ServiceLBPublicListenerECSGroup0CC8688C',
          },
        },
      ],
    });

    Template.fromStack(stack).hasResourceProperties('AWS::ECS::TaskDefinition', {
      ContainerDefinitions: [
        Match.objectLike({
          Image: 'test',
          LogConfiguration: {
            LogDriver: 'awslogs',
            Options: {
              'awslogs-group': {
                Ref: 'ServiceTaskDefwebLogGroup2A898F61',
              },
              'awslogs-stream-prefix': 'Service',
              'awslogs-region': {
                Ref: 'AWS::Region',
              },
            },
          },
          Name: 'web',
          PortMappings: [
            {
              ContainerPort: 80,
              Protocol: 'tcp',
            },
          ],
        }),
      ],
      Cpu: '256',
      ExecutionRoleArn: {
        'Fn::GetAtt': [
          'ServiceTaskDefExecutionRole919F7BE3',
          'Arn',
        ],
      },
      Family: 'ServiceTaskDef79D79521',
      Memory: '512',
      NetworkMode: 'awsvpc',
      RequiresCompatibilities: [
        'FARGATE',
      ],
    });
  });

  test('test Fargate loadbalanced construct with all settings', () => {
    // GIVEN
    const stack = new Stack();
    const vpc = new Vpc(stack, 'VPC');
    const cluster = new ecs.Cluster(stack, 'Cluster', { vpc });

    // WHEN
    new NetworkMultipleTargetGroupsFargateService(stack, 'Service', {
      cluster,
      taskImageOptions: {
        image: ecs.ContainerImage.fromRegistry('test'),
        containerName: 'hello',
        containerPorts: [80, 90],
        enableLogging: false,
        environment: {
          TEST_ENVIRONMENT_VARIABLE1: 'test environment variable 1 value',
          TEST_ENVIRONMENT_VARIABLE2: 'test environment variable 2 value',
        },
        logDriver: new ecs.AwsLogDriver({
          streamPrefix: 'TestStream',
        }),
        family: 'Ec2TaskDef',
        executionRole: new Role(stack, 'ExecutionRole', {
          path: '/',
          assumedBy: new CompositePrincipal(
            new ServicePrincipal('ecs.amazonaws.com'),
            new ServicePrincipal('ecs-tasks.amazonaws.com'),
          ),
        }),
        taskRole: new Role(stack, 'TaskRole', {
          assumedBy: new ServicePrincipal('ecs-tasks.amazonaws.com'),
        }),
        dockerLabels: { label1: 'labelValue1', label2: 'labelValue2' },
      },
      cpu: 256,
      assignPublicIp: true,
      memoryLimitMiB: 512,
      desiredCount: 3,
      enableECSManagedTags: true,
      healthCheckGracePeriod: Duration.millis(2000),
      propagateTags: ecs.PropagatedTagSource.SERVICE,
      serviceName: 'myService',
      targetGroups: [
        {
          containerPort: 80,
        },
        {
          containerPort: 90,
        },
      ],
    });

    // THEN - stack contains a load balancer and a service
    Template.fromStack(stack).hasResourceProperties('AWS::ECS::Service', {
      DesiredCount: 3,
      EnableECSManagedTags: true,
      HealthCheckGracePeriodSeconds: 2,
      LaunchType: 'FARGATE',
      LoadBalancers: [
        {
          ContainerName: 'hello',
          ContainerPort: 80,
          TargetGroupArn: {
            Ref: 'ServiceLBPublicListenerECSTargetGrouphello80Group233A4D54',
          },
        },
        {
          ContainerName: 'hello',
          ContainerPort: 90,
          TargetGroupArn: {
            Ref: 'ServiceLBPublicListenerECSTargetGrouphello90GroupE58E4EAB',
          },
        },
      ],
      NetworkConfiguration: {
        AwsvpcConfiguration: {
          AssignPublicIp: 'ENABLED',
          SecurityGroups: [
            {
              'Fn::GetAtt': [
                'ServiceSecurityGroupEEA09B68',
                'GroupId',
              ],
            },
          ],
          Subnets: [
            {
              Ref: 'VPCPublicSubnet1SubnetB4246D30',
            },
            {
              Ref: 'VPCPublicSubnet2Subnet74179F39',
            },
          ],
        },
      },
      PropagateTags: 'SERVICE',
      ServiceName: 'myService',
    });

    Template.fromStack(stack).hasResourceProperties('AWS::ECS::TaskDefinition', {
      ContainerDefinitions: [
        {
          Environment: [
            {
              Name: 'TEST_ENVIRONMENT_VARIABLE1',
              Value: 'test environment variable 1 value',
            },
            {
              Name: 'TEST_ENVIRONMENT_VARIABLE2',
              Value: 'test environment variable 2 value',
            },
          ],
          Essential: true,
          Image: 'test',
          LogConfiguration: {
            LogDriver: 'awslogs',
            Options: {
              'awslogs-group': {
                Ref: 'ServiceTaskDefhelloLogGroup44519781',
              },
              'awslogs-stream-prefix': 'TestStream',
              'awslogs-region': {
                Ref: 'AWS::Region',
              },
            },
          },
          Name: 'hello',
          PortMappings: [
            {
              ContainerPort: 80,
              Protocol: 'tcp',
            },
            {
              ContainerPort: 90,
              Protocol: 'tcp',
            },
          ],
          DockerLabels: {
            label1: 'labelValue1',
            label2: 'labelValue2',
          },
        },
      ],
      Cpu: '256',
      ExecutionRoleArn: {
        'Fn::GetAtt': [
          'ExecutionRole605A040B',
          'Arn',
        ],
      },
      Family: 'Ec2TaskDef',
      Memory: '512',
      NetworkMode: 'awsvpc',
      RequiresCompatibilities: [
        'FARGATE',
      ],
      TaskRoleArn: {
        'Fn::GetAtt': [
          'TaskRole30FC0FBB',
          'Arn',
        ],
      },
    });
  });

  test('errors if no essential container in pre-defined task definition', () => {
    // GIVEN
    const stack = new Stack();
    const vpc = new Vpc(stack, 'VPC');
    const cluster = new ecs.Cluster(stack, 'Cluster', { vpc });

    const taskDefinition = new ecs.FargateTaskDefinition(stack, 'FargateTaskDef');

    // THEN
    expect(() => {
      new NetworkMultipleTargetGroupsFargateService(stack, 'Service', {
        cluster,
        taskDefinition,
      });
    }).toThrow(/At least one essential container must be specified/);
  });

  test('errors when setting both taskDefinition and taskImageOptions', () => {
    // GIVEN
    const stack = new Stack();
    const vpc = new Vpc(stack, 'VPC');
    const cluster = new ecs.Cluster(stack, 'Cluster', { vpc });
    const taskDefinition = new ecs.FargateTaskDefinition(stack, 'Ec2TaskDef');

    // THEN
    expect(() => {
      new NetworkMultipleTargetGroupsFargateService(stack, 'Service', {
        cluster,
        taskImageOptions: {
          image: ecs.ContainerImage.fromRegistry('test'),
        },
        taskDefinition,
      });
    }).toThrow(/You must specify only one of TaskDefinition or TaskImageOptions./);
  });

  test('errors when setting neither taskDefinition nor taskImageOptions', () => {
    // GIVEN
    const stack = new Stack();
    const vpc = new Vpc(stack, 'VPC');
    const cluster = new ecs.Cluster(stack, 'Cluster', { vpc });

    // THEN
    expect(() => {
      new NetworkMultipleTargetGroupsFargateService(stack, 'Service', {
        cluster,
      });
    }).toThrow(/You must specify one of: taskDefinition or image/);
  });

  test('test Fargate networkloadbalanced construct with custom Port', () => {
    // GIVEN
    const stack = new Stack();
    const vpc = new Vpc(stack, 'VPC');
    const cluster = new ecs.Cluster(stack, 'Cluster', { vpc });

    new NetworkLoadBalancedFargateService(stack, 'NLBService', {
      cluster: cluster,
      memoryLimitMiB: 1024,
      cpu: 512,
      taskImageOptions: {
        image: ContainerImage.fromRegistry('amazon/amazon-ecs-sample'),
        containerPort: 81,
      },
      listenerPort: 8181,
    });

    Template.fromStack(stack).hasResourceProperties('AWS::ElasticLoadBalancingV2::TargetGroup', {
      Port: 81,
      Protocol: 'TCP',
      TargetType: 'ip',
      VpcId: {
        Ref: 'VPCB9E5F0B4',
      },
    });
  });

  test('test Fargate multinetworkloadbalanced construct with custom Port', () => {
    // GIVEN
    const stack = new Stack();
    const vpc = new Vpc(stack, 'VPC');
    const cluster = new ecs.Cluster(stack, 'Cluster', { vpc });

    new NetworkMultipleTargetGroupsFargateService(stack, 'Service', {
      cluster,
      taskImageOptions: {
        image: ecs.ContainerImage.fromRegistry('test'),
      },
    });


    new NetworkMultipleTargetGroupsFargateService(stack, 'NLBService', {
      cluster: cluster,
      memoryLimitMiB: 1024,
      cpu: 512,
      taskImageOptions: {
        image: ContainerImage.fromRegistry('amazon/amazon-ecs-sample'),
      },
      loadBalancers: [
        {
          name: 'lb1',
          listeners: [
            { name: 'listener1', port: 8181 },
          ],
        },
      ],
      targetGroups: [{
        containerPort: 81,
      }],
    });

    Template.fromStack(stack).hasResourceProperties('AWS::ElasticLoadBalancingV2::TargetGroup', {
      Port: 81,
      Protocol: 'TCP',
      TargetType: 'ip',
      VpcId: {
        Ref: 'VPCB9E5F0B4',
      },
    });
  });
});<|MERGE_RESOLUTION|>--- conflicted
+++ resolved
@@ -24,12 +24,7 @@
     // THEN - stack contains a load balancer and a service
     Template.fromStack(stack).resourceCountIs('AWS::ElasticLoadBalancingV2::LoadBalancer', 1);
 
-<<<<<<< HEAD
     Template.fromStack(stack).hasResourceProperties('AWS::ECS::Service', {
-      DesiredCount: 1,
-=======
-    expect(stack).toHaveResource('AWS::ECS::Service', {
->>>>>>> c083d1ad
       LaunchType: 'FARGATE',
       LoadBalancers: [
         {
@@ -323,12 +318,7 @@
       Name: 'alb-test-load-balancer',
     });
 
-<<<<<<< HEAD
     Template.fromStack(stack).hasResourceProperties('AWS::ECS::Service', {
-      DesiredCount: 1,
-=======
-    expect(stack).toHaveResource('AWS::ECS::Service', {
->>>>>>> c083d1ad
       LaunchType: 'FARGATE',
       LoadBalancers: [
         {
@@ -401,12 +391,7 @@
     // THEN - stack contains a load balancer and a service
     Template.fromStack(stack).resourceCountIs('AWS::ElasticLoadBalancingV2::LoadBalancer', 1);
 
-<<<<<<< HEAD
     Template.fromStack(stack).hasResourceProperties('AWS::ECS::Service', {
-      DesiredCount: 1,
-=======
-    expect(stack).toHaveResource('AWS::ECS::Service', {
->>>>>>> c083d1ad
       LaunchType: 'FARGATE',
       LoadBalancers: [
         {

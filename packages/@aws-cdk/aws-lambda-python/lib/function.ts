import * as fs from 'fs';
import * as path from 'path';
<<<<<<< HEAD
import * as lambda from '@aws-cdk/aws-lambda';
import { AssetHashType } from '@aws-cdk/core';
import { Construct } from 'constructs';
import { bundle } from './bundling';
=======
import { Function, FunctionOptions, Runtime, RuntimeFamily } from '@aws-cdk/aws-lambda';
import { Bundling } from './bundling';
import { BundlingOptions } from './types';

>>>>>>> 6359c12e

/**
 * Properties for a PythonFunction
 */
export interface PythonFunctionProps extends FunctionOptions {
  /**
   * Path to the source of the function or the location for dependencies.
   */
  readonly entry: string;


  /**
   * The runtime environment. Only runtimes of the Python family are
   * supported.
   *
   * @default Runtime.PYTHON_3_7
   */
  readonly runtime: Runtime;

  /**
   * The path (relative to entry) to the index file containing the exported handler.
   *
   * @default index.py
   */
  readonly index?: string;

  /**
   * The name of the exported handler in the index file.
   *
   * @default handler
   */
  readonly handler?: string;

  /**
   * Bundling options to use for this function. Use this to specify custom bundling options like
   * the bundling Docker image, asset hash type, custom hash, architecture, etc.
   *
   * @default - Use the default bundling Docker image, with x86_64 architecture.
   */
  readonly bundling?: BundlingOptions;
}

/**
 * A Python Lambda function
 */
export class PythonFunction extends Function {
  constructor(scope: Construct, id: string, props: PythonFunctionProps) {
    const { index = 'index.py', handler = 'handler', runtime } = props;
    if (props.index && !/\.py$/.test(props.index)) {
      throw new Error('Only Python (.py) index files are supported.');
    }

    // Entry
    const entry = path.resolve(props.entry);
    const resolvedIndex = path.resolve(entry, index);
    if (!fs.existsSync(resolvedIndex)) {
      throw new Error(`Cannot find index file at ${resolvedIndex}`);
    }

    const resolvedHandler =`${index.slice(0, -3)}.${handler}`.replace('/', '.');

    if (props.runtime && props.runtime.family !== RuntimeFamily.PYTHON) {
      throw new Error('Only `PYTHON` runtimes are supported.');
    }

    super(scope, id, {
      ...props,
      runtime,
      code: Bundling.bundle({
        entry,
        runtime,
        ...props.bundling,
      }),
      handler: resolvedHandler,
    });
  }
}<|MERGE_RESOLUTION|>--- conflicted
+++ resolved
@@ -1,16 +1,9 @@
 import * as fs from 'fs';
 import * as path from 'path';
-<<<<<<< HEAD
-import * as lambda from '@aws-cdk/aws-lambda';
-import { AssetHashType } from '@aws-cdk/core';
 import { Construct } from 'constructs';
-import { bundle } from './bundling';
-=======
 import { Function, FunctionOptions, Runtime, RuntimeFamily } from '@aws-cdk/aws-lambda';
 import { Bundling } from './bundling';
 import { BundlingOptions } from './types';
-
->>>>>>> 6359c12e
 
 /**
  * Properties for a PythonFunction

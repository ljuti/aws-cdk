--- conflicted
+++ resolved
@@ -29,107 +29,4 @@
    * Implementers should use this method to bind resources to the stack and initialize values using the provided stream.
    */
   bind(scope: Construct, options: DestinationBindOptions): DestinationConfig;
-<<<<<<< HEAD
-}
-
-/**
- * Possible compression options Kinesis Data Firehose can use to compress data on delivery.
- */
-export class Compression {
-  /**
-   * gzip
-   */
-  public static readonly GZIP = new Compression('GZIP');
-
-  /**
-   * Hadoop-compatible Snappy
-   */
-  public static readonly HADOOP_SNAPPY = new Compression('HADOOP_SNAPPY');
-
-  /**
-   * Snappy
-   */
-  public static readonly SNAPPY = new Compression('Snappy');
-
-  /**
-   * Uncompressed
-   */
-  public static readonly UNCOMPRESSED = new Compression('UNCOMPRESSED');
-
-  /**
-   * ZIP
-   */
-  public static readonly ZIP = new Compression('ZIP');
-
-  constructor(
-    /**
-     * String value of the Compression.
-     */
-    public readonly value: string,
-  ) { }
-}
-
-/**
- * Generic properties for defining a delivery stream destination.
- */
-export interface DestinationProps {
-  /**
-   * If true, log errors when data transformation or data delivery fails.
-   *
-   * If `logGroup` is provided, this will be implicitly set to `true`.
-   *
-   * @default true - errors are logged.
-   */
-  readonly logging?: boolean;
-
-  /**
-   * The CloudWatch log group where log streams will be created to hold error logs.
-   *
-   * @default - if `logging` is set to `true`, a log group will be created for you.
-   */
-  readonly logGroup?: logs.ILogGroup;
-}
-
-/**
- * Abstract base class that destination types can extend to benefit from methods that create generic configuration.
- */
-export abstract class DestinationBase implements IDestination {
-  private logGroups: { [logGroupId: string]: logs.ILogGroup } = {};
-
-  constructor(protected readonly props: DestinationProps = {}) { }
-
-  abstract bind(scope: Construct, options: DestinationBindOptions): DestinationConfig;
-
-  protected createLoggingOptions(
-    scope: Construct,
-    deliveryStream: IDeliveryStream,
-    streamId: string,
-  ): CfnDeliveryStream.CloudWatchLoggingOptionsProperty | undefined {
-    return this._createLoggingOptions(scope, deliveryStream, streamId, 'LogGroup', this.props.logging, this.props.logGroup);
-  }
-
-  private _createLoggingOptions(
-    scope: Construct,
-    deliveryStream: IDeliveryStream,
-    streamId: string,
-    logGroupId: string,
-    logging?: boolean,
-    propsLogGroup?: logs.ILogGroup,
-  ): CfnDeliveryStream.CloudWatchLoggingOptionsProperty | undefined {
-    if (logging === false && propsLogGroup) {
-      throw new Error('logging cannot be set to false when logGroup is provided');
-    }
-    if (logging !== false || propsLogGroup) {
-      this.logGroups[logGroupId] = this.logGroups[logGroupId] ?? propsLogGroup ?? new logs.LogGroup(scope, logGroupId);
-      this.logGroups[logGroupId].grantWrite(deliveryStream);
-      return {
-        enabled: true,
-        logGroupName: this.logGroups[logGroupId].logGroupName,
-        logStreamName: this.logGroups[logGroupId].addStream(streamId).logStreamName,
-      };
-    }
-    return undefined;
-  }
-=======
->>>>>>> 469bf476
 }
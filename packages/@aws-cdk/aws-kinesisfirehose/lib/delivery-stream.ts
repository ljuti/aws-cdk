import * as cloudwatch from '@aws-cdk/aws-cloudwatch';
import * as ec2 from '@aws-cdk/aws-ec2';
import * as iam from '@aws-cdk/aws-iam';
import * as kms from '@aws-cdk/aws-kms';
import * as cdk from '@aws-cdk/core';
import { RegionInfo } from '@aws-cdk/region-info';
import { Construct } from 'constructs';
import { IDestination } from './destination';
import { FirehoseMetrics } from './kinesisfirehose-canned-metrics.generated';
import { CfnDeliveryStream } from './kinesisfirehose.generated';

const PUT_RECORD_ACTIONS = [
  'firehose:PutRecord',
  'firehose:PutRecordBatch',
];

/**
 * Represents a Kinesis Data Firehose delivery stream.
 */
export interface IDeliveryStream extends cdk.IResource, iam.IGrantable, ec2.IConnectable {
  /**
   * The ARN of the delivery stream.
   *
   * @attribute
   */
  readonly deliveryStreamArn: string;

  /**
   * The name of the delivery stream.
   *
   * @attribute
   */
  readonly deliveryStreamName: string;

  /**
   * Grant the `grantee` identity permissions to perform `actions`.
   */
  grant(grantee: iam.IGrantable, ...actions: string[]): iam.Grant;

  /**
   * Grant the `grantee` identity permissions to perform `firehose:PutRecord` and `firehose:PutRecordBatch` actions on this delivery stream.
   */
  grantPutRecords(grantee: iam.IGrantable): iam.Grant;

  /**
   * Return the given named metric for this delivery stream.
   */
  metric(metricName: string, props?: cloudwatch.MetricOptions): cloudwatch.Metric;

  /**
   * Metric for the number of bytes ingested successfully into the delivery stream over the specified time period after throttling.
   *
   * By default, this metric will be calculated as an average over a period of 5 minutes.
   */
  metricIncomingBytes(props?: cloudwatch.MetricOptions): cloudwatch.Metric;

  /**
   * Metric for the number of records ingested successfully into the delivery stream over the specified time period after throttling.
   *
   * By default, this metric will be calculated as an average over a period of 5 minutes.
   */
  metricIncomingRecords(props?: cloudwatch.MetricOptions): cloudwatch.Metric;

  /**
   * Metric for the number of bytes delivered to Amazon S3 for backup over the specified time period.
   *
   * By default, this metric will be calculated as an average over a period of 5 minutes.
   */
  metricBackupToS3Bytes(props?: cloudwatch.MetricOptions): cloudwatch.Metric;

  /**
   * Metric for the age (from getting into Kinesis Data Firehose to now) of the oldest record in Kinesis Data Firehose.
   *
   * Any record older than this age has been delivered to the Amazon S3 bucket for backup.
   *
   * By default, this metric will be calculated as an average over a period of 5 minutes.
   */
  metricBackupToS3DataFreshness(props?: cloudwatch.MetricOptions): cloudwatch.Metric;

  /**
   * Metric for the number of records delivered to Amazon S3 for backup over the specified time period.
   *
   * By default, this metric will be calculated as an average over a period of 5 minutes.
   */
  metricBackupToS3Records(props?: cloudwatch.MetricOptions): cloudwatch.Metric;
}

/**
 * Base class for new and imported Kinesis Data Firehose delivery streams.
 */
abstract class DeliveryStreamBase extends cdk.Resource implements IDeliveryStream {

  public abstract readonly deliveryStreamName: string;

  public abstract readonly deliveryStreamArn: string;

  public abstract readonly grantPrincipal: iam.IPrincipal;

  /**
   * Network connections between Kinesis Data Firehose and other resources, i.e. Redshift cluster.
   */
  public readonly connections: ec2.Connections;

  constructor(scope: Construct, id: string, props: cdk.ResourceProps = {}) {
    super(scope, id, props);

    this.connections = setConnections(this);
  }

  public grant(grantee: iam.IGrantable, ...actions: string[]): iam.Grant {
    return iam.Grant.addToPrincipal({
      resourceArns: [this.deliveryStreamArn],
      grantee: grantee,
      actions: actions,
    });
  }

  public grantPutRecords(grantee: iam.IGrantable): iam.Grant {
    return this.grant(grantee, ...PUT_RECORD_ACTIONS);
  }

  public metric(metricName: string, props?: cloudwatch.MetricOptions): cloudwatch.Metric {
    return new cloudwatch.Metric({
      namespace: 'AWS/Firehose',
      metricName: metricName,
      dimensions: {
        DeliveryStreamName: this.deliveryStreamName,
      },
      ...props,
    }).attachTo(this);
  }

  public metricIncomingBytes(props?: cloudwatch.MetricOptions): cloudwatch.Metric {
    return this.cannedMetric(FirehoseMetrics.incomingBytesAverage, props);
  }

  public metricIncomingRecords(props?: cloudwatch.MetricOptions): cloudwatch.Metric {
    return this.cannedMetric(FirehoseMetrics.incomingRecordsAverage, props);
  }

  public metricBackupToS3Bytes(props?: cloudwatch.MetricOptions): cloudwatch.Metric {
    return this.cannedMetric(FirehoseMetrics.backupToS3BytesAverage, props);
  }

  public metricBackupToS3DataFreshness(props?: cloudwatch.MetricOptions): cloudwatch.Metric {
    return this.cannedMetric(FirehoseMetrics.backupToS3DataFreshnessAverage, props);
  }

  public metricBackupToS3Records(props?: cloudwatch.MetricOptions): cloudwatch.Metric {
    return this.cannedMetric(FirehoseMetrics.backupToS3RecordsAverage, props);
  }

  private cannedMetric(fn: (dims: { DeliveryStreamName: string }) => cloudwatch.MetricProps, props?: cloudwatch.MetricOptions): cloudwatch.Metric {
    return new cloudwatch.Metric({
      ...fn({ DeliveryStreamName: this.deliveryStreamName }),
      ...props,
    }).attachTo(this);
  }
}

/**
 * Options for server-side encryption of a delivery stream.
 */
export enum StreamEncryption {
  /**
   * Data in the stream is stored unencrypted.
   */
  UNENCRYPTED,

  /**
   * Data in the stream is stored encrypted by a KMS key managed by the customer.
   */
  CUSTOMER_MANAGED,

  /**
   * Data in the stream is stored encrypted by a KMS key owned by AWS and managed for use in multiple AWS accounts.
   */
  AWS_OWNED,
}

/**
 * Properties for a new delivery stream.
 */
export interface DeliveryStreamProps {
  /**
   * The destinations that this delivery stream will deliver data to.
   *
   * Only a singleton array is supported at this time.
   */
  readonly destinations: IDestination[];

  /**
   * A name for the delivery stream.
   *
   * @default - a name is generated by CloudFormation.
   */
  readonly deliveryStreamName?: string;

  /**
   * The IAM role associated with this delivery stream.
   *
   * Assumed by Kinesis Data Firehose to read from sources and encrypt data server-side.
   *
   * @default - a role will be created with default permissions.
   */
  readonly role?: iam.IRole;

  /**
   * Indicates the type of customer master key (CMK) to use for server-side encryption, if any.
   *
   * If `encryptionKey` is provided, this will be implicitly set to `CUSTOMER_MANAGED`.
   *
   * @default StreamEncryption.UNENCRYPTED.
   */
  readonly encryption?: StreamEncryption;

  /**
   * Customer managed key to server-side encrypt data in the stream.
   *
   * @default - if `encryption` is set to `CUSTOMER_MANAGED`, a KMS key will be created for you.
   */
  readonly encryptionKey?: kms.IKey;
}

/**
 * A full specification of a delivery stream that can be used to import it fluently into the CDK application.
 */
export interface DeliveryStreamAttributes {
  /**
   * The ARN of the delivery stream.
   *
   * At least one of deliveryStreamArn and deliveryStreamName must be provided.
   *
   * @default - derived from `deliveryStreamName`.
   */
  readonly deliveryStreamArn?: string;

  /**
   * The name of the delivery stream
   *
   * At least one of deliveryStreamName and deliveryStreamArn  must be provided.
   *
   * @default - derived from `deliveryStreamArn`.
   */
  readonly deliveryStreamName?: string;

  /**
   * The IAM role associated with this delivery stream.
   *
   * Assumed by Kinesis Data Firehose to read from sources and encrypt data server-side.
   *
   * @default - the imported stream cannot be granted access to other resources as an `iam.IGrantable`.
   */
  readonly role?: iam.IRole;
}

/**
 * Create a Kinesis Data Firehose delivery stream
 *
 * @resource AWS::KinesisFirehose::DeliveryStream
 */
export class DeliveryStream extends DeliveryStreamBase {
  /**
   * Import an existing delivery stream from its name.
   */
  static fromDeliveryStreamName(scope: Construct, id: string, deliveryStreamName: string): IDeliveryStream {
    return this.fromDeliveryStreamAttributes(scope, id, { deliveryStreamName });
  }

  /**
   * Import an existing delivery stream from its ARN.
   */
  static fromDeliveryStreamArn(scope: Construct, id: string, deliveryStreamArn: string): IDeliveryStream {
    return this.fromDeliveryStreamAttributes(scope, id, { deliveryStreamArn });
  }

  /**
   * Import an existing delivery stream from its attributes.
   */
  static fromDeliveryStreamAttributes(scope: Construct, id: string, attrs: DeliveryStreamAttributes): IDeliveryStream {
    if (!attrs.deliveryStreamName && !attrs.deliveryStreamArn) {
      throw new Error('Either deliveryStreamName or deliveryStreamArn must be provided in DeliveryStreamAttributes');
    }
    const deliveryStreamName = attrs.deliveryStreamName ??
      cdk.Stack.of(scope).splitArn(attrs.deliveryStreamArn!, cdk.ArnFormat.SLASH_RESOURCE_NAME).resourceName;

    if (!deliveryStreamName) {
      throw new Error(`No delivery stream name found in ARN: '${attrs.deliveryStreamArn}'`);
    }
    const deliveryStreamArn = attrs.deliveryStreamArn ?? cdk.Stack.of(scope).formatArn({
      service: 'firehose',
      resource: 'deliverystream',
      resourceName: attrs.deliveryStreamName,
      arnFormat: cdk.ArnFormat.SLASH_RESOURCE_NAME,
    });
    class Import extends DeliveryStreamBase {
      public readonly deliveryStreamName = deliveryStreamName!;
      public readonly deliveryStreamArn = deliveryStreamArn;
      public readonly grantPrincipal = attrs.role ?? new iam.UnknownPrincipal({ resource: this });
    }
    return new Import(scope, id);
  }

  readonly deliveryStreamName: string;

  readonly deliveryStreamArn: string;

  readonly grantPrincipal: iam.IPrincipal;

  constructor(scope: Construct, id: string, props: DeliveryStreamProps) {
    super(scope, id, {
      physicalName: props.deliveryStreamName,
    });

    if (props.destinations.length !== 1) {
      throw new Error(`Only one destination is allowed per delivery stream, given ${props.destinations.length}`);
    }

    const role = props.role ?? new iam.Role(this, 'Service Role', {
      assumedBy: new iam.ServicePrincipal('firehose.amazonaws.com'),
    });
    this.grantPrincipal = role;

<<<<<<< HEAD
    if ((props.encryption === StreamEncryption.AWS_OWNED || props.encryption === StreamEncryption.UNENCRYPTED) && props.encryptionKey) {
      throw new Error(`Specified stream encryption as ${StreamEncryption[props.encryption]} but provided a customer-managed key`);
    }
    const encryptionKey = props.encryptionKey ?? (props.encryption === StreamEncryption.CUSTOMER_MANAGED ? new kms.Key(this, 'Key') : undefined);
    const encryptionConfig = (encryptionKey || (props.encryption === StreamEncryption.AWS_OWNED)) ? {
      keyArn: encryptionKey?.keyArn,
      keyType: encryptionKey ? 'CUSTOMER_MANAGED_CMK' : 'AWS_OWNED_CMK',
    } : undefined;
    encryptionKey?.grantEncryptDecrypt(role);

    if (props.destinations.length !== 1) {
      throw new Error(`Only one destination is allowed per delivery stream, given ${props.destinations.length}`);
    }
    const destinationConfig = props.destinations[0].bind(this, { deliveryStream: this });
=======
    const destinationConfig = props.destinations[0].bind(this, { role: role });
>>>>>>> c846f4d1

    const resource = new CfnDeliveryStream(this, 'Resource', {
      deliveryStreamEncryptionConfigurationInput: encryptionConfig,
      deliveryStreamName: props.deliveryStreamName,
      deliveryStreamType: 'DirectPut',
      ...destinationConfig,
    });

    this.deliveryStreamArn = this.getResourceArnAttribute(resource.attrArn, {
      service: 'kinesis',
      resource: 'deliverystream',
      resourceName: this.physicalName,
    });
    this.deliveryStreamName = this.getResourceNameAttribute(resource.ref);
  }
}

function setConnections(scope: Construct) {
  const region = cdk.Stack.of(scope).region;
  let cidrBlock = RegionInfo.get(region).firehoseCidrBlock;
  if (!cidrBlock) {
    const mapping: {[region: string]: { FirehoseCidrBlock: string }} = {};
    RegionInfo.regions.forEach((regionInfo) => {
      if (regionInfo.firehoseCidrBlock) {
        mapping[regionInfo.name] = {
          FirehoseCidrBlock: regionInfo.firehoseCidrBlock,
        };
      }
    });
    const cfnMapping = new cdk.CfnMapping(scope, 'Firehose CIDR Mapping', {
      mapping,
    });
    cidrBlock = cdk.Fn.findInMap(cfnMapping.logicalId, region, 'FirehoseCidrBlock');
  }

  return new ec2.Connections({
    peer: ec2.Peer.ipv4(cidrBlock),
  });
}<|MERGE_RESOLUTION|>--- conflicted
+++ resolved
@@ -321,7 +321,6 @@
     });
     this.grantPrincipal = role;
 
-<<<<<<< HEAD
     if ((props.encryption === StreamEncryption.AWS_OWNED || props.encryption === StreamEncryption.UNENCRYPTED) && props.encryptionKey) {
       throw new Error(`Specified stream encryption as ${StreamEncryption[props.encryption]} but provided a customer-managed key`);
     }
@@ -335,10 +334,7 @@
     if (props.destinations.length !== 1) {
       throw new Error(`Only one destination is allowed per delivery stream, given ${props.destinations.length}`);
     }
-    const destinationConfig = props.destinations[0].bind(this, { deliveryStream: this });
-=======
     const destinationConfig = props.destinations[0].bind(this, { role: role });
->>>>>>> c846f4d1
 
     const resource = new CfnDeliveryStream(this, 'Resource', {
       deliveryStreamEncryptionConfigurationInput: encryptionConfig,

import { Template } from '@aws-cdk/assertions';
import * as sfn from '@aws-cdk/aws-stepfunctions';
import { describeDeprecated } from '@aws-cdk/cdk-build-tools';
import { Stack } from '@aws-cdk/core';
import * as tasks from '../lib';

let stack: Stack;
let child: sfn.StateMachine;
beforeEach(() => {
  stack = new Stack();
  child = new sfn.StateMachine(stack, 'ChildStateMachine', {
    definition: sfn.Chain.start(new sfn.Pass(stack, 'PassState')),
  });
});

describeDeprecated('StartExecution', () => {
  test('Execute State Machine - Default - Fire and Forget', () => {
    const task = new sfn.Task(stack, 'ChildTask', {
      task: new tasks.StartExecution(child, {
        input: {
          foo: 'bar',
        },
        name: 'myExecutionName',
      }),
    });

    new sfn.StateMachine(stack, 'ParentStateMachine', {
      definition: task,
    });

    expect(stack.resolve(task.toStateJson())).toEqual({
      Type: 'Task',
      Resource: {
        'Fn::Join': [
          '',
          [
            'arn:',
            {
              Ref: 'AWS::Partition',
            },
            ':states:::states:startExecution',
          ],
        ],
      },
      End: true,
      Parameters: {
        Input: {
          foo: 'bar',
        },
        Name: 'myExecutionName',
        StateMachineArn: {
          Ref: 'ChildStateMachine9133117F',
        },
      },
    });
  });

  test('Execute State Machine - Sync', () => {
    const task = new sfn.Task(stack, 'ChildTask', {
      task: new tasks.StartExecution(child, {
        integrationPattern: sfn.ServiceIntegrationPattern.SYNC,
      }),
    });

    new sfn.StateMachine(stack, 'ParentStateMachine', {
      definition: task,
    });

    expect(stack.resolve(task.toStateJson())).toEqual({
      Type: 'Task',
      Resource: {
        'Fn::Join': [
          '',
          [
            'arn:',
            {
              Ref: 'AWS::Partition',
            },
            ':states:::states:startExecution.sync',
          ],
        ],
      },
      End: true,
      Parameters: {
        StateMachineArn: {
          Ref: 'ChildStateMachine9133117F',
        },
      },
    });

<<<<<<< HEAD
    expect(stack).toHaveResource('AWS::IAM::Policy', {
      PolicyDocument: {
        Statement: [
          {
            Action: 'states:StartExecution',
            Effect: 'Allow',
            Resource: {
              Ref: 'ChildStateMachine9133117F',
            },
=======
  Template.fromStack(stack).hasResourceProperties('AWS::IAM::Policy', {
    PolicyDocument: {
      Statement: [
        {
          Action: 'states:StartExecution',
          Effect: 'Allow',
          Resource: {
            Ref: 'ChildStateMachine9133117F',
>>>>>>> 1afc56cd
          },
          {
            Action: [
              'states:DescribeExecution',
              'states:StopExecution',
            ],
            Effect: 'Allow',
            Resource: {
              'Fn::Join': [
                '',
                [
                  'arn:',
                  {
                    Ref: 'AWS::Partition',
                  },
                  ':states:',
                  {
                    Ref: 'AWS::Region',
                  },
                  ':',
                  {
                    Ref: 'AWS::AccountId',
                  },
                  ':execution:',
                  {
                    'Fn::Select': [
                      6,
                      {
                        'Fn::Split': [
                          ':',
                          {
                            Ref: 'ChildStateMachine9133117F',
                          },
                        ],
                      },
                    ],
                  },
                  '*',
                ],
              ],
            },
          },
          {
            Action: [
              'events:PutTargets',
              'events:PutRule',
              'events:DescribeRule',
            ],
            Effect: 'Allow',
            Resource: {
              'Fn::Join': [
                '',
                [
                  'arn:',
                  {
                    Ref: 'AWS::Partition',
                  },
                  ':events:',
                  {
                    Ref: 'AWS::Region',
                  },
                  ':',
                  {
                    Ref: 'AWS::AccountId',
                  },
                  ':rule/StepFunctionsGetEventsForStepFunctionsExecutionRule',
                ],
              ],
            },
          },
        ],
        Version: '2012-10-17',
      },
      Roles: [
        {
          Ref: 'ParentStateMachineRoleE902D002',
        },
      ],
    });
  });

  test('Execute State Machine - Wait For Task Token', () => {
    const task = new sfn.Task(stack, 'ChildTask', {
      task: new tasks.StartExecution(child, {
        integrationPattern: sfn.ServiceIntegrationPattern.WAIT_FOR_TASK_TOKEN,
        input: {
          token: sfn.JsonPath.taskToken,
        },
      }),
    });

    new sfn.StateMachine(stack, 'ParentStateMachine', {
      definition: task,
    });

    expect(stack.resolve(task.toStateJson())).toEqual({
      Type: 'Task',
      Resource: {
        'Fn::Join': [
          '',
          [
            'arn:',
            {
              Ref: 'AWS::Partition',
            },
            ':states:::states:startExecution.waitForTaskToken',
          ],
        ],
      },
      End: true,
      Parameters: {
        Input: {
          'token.$': '$$.Task.Token',
        },
        StateMachineArn: {
          Ref: 'ChildStateMachine9133117F',
        },
      },
    });
  });

  test('Execute State Machine - Wait For Task Token - Missing Task Token', () => {
    expect(() => {
      new sfn.Task(stack, 'ChildTask', {
        task: new tasks.StartExecution(child, {
          integrationPattern: sfn.ServiceIntegrationPattern.WAIT_FOR_TASK_TOKEN,
        }),
      });
    }).toThrow('Task Token is missing in input (pass JsonPath.taskToken somewhere in input');
  });
});<|MERGE_RESOLUTION|>--- conflicted
+++ resolved
@@ -88,8 +88,7 @@
       },
     });
 
-<<<<<<< HEAD
-    expect(stack).toHaveResource('AWS::IAM::Policy', {
+    Template.fromStack(stack).hasResourceProperties('AWS::IAM::Policy', {
       PolicyDocument: {
         Statement: [
           {
@@ -98,16 +97,6 @@
             Resource: {
               Ref: 'ChildStateMachine9133117F',
             },
-=======
-  Template.fromStack(stack).hasResourceProperties('AWS::IAM::Policy', {
-    PolicyDocument: {
-      Statement: [
-        {
-          Action: 'states:StartExecution',
-          Effect: 'Allow',
-          Resource: {
-            Ref: 'ChildStateMachine9133117F',
->>>>>>> 1afc56cd
           },
           {
             Action: [

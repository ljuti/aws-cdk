--- conflicted
+++ resolved
@@ -92,27 +92,18 @@
     "jest": "^27.5.1"
   },
   "dependencies": {
-<<<<<<< HEAD
     "@aws-cdk/aws-iam": "0.0.0",
     "@aws-cdk/aws-lambda": "0.0.0",
     "@aws-cdk/aws-s3": "0.0.0",
     "@aws-cdk/core": "0.0.0",
-    "constructs": "^3.3.69"
+    "constructs": "^10.0.0"
   },
   "peerDependencies": {
     "@aws-cdk/aws-iam": "0.0.0",
     "@aws-cdk/aws-lambda": "0.0.0",
     "@aws-cdk/aws-s3": "0.0.0",
     "@aws-cdk/core": "0.0.0",
-    "constructs": "^3.3.69"
-=======
-    "@aws-cdk/core": "0.0.0",
     "constructs": "^10.0.0"
-  },
-  "peerDependencies": {
-    "@aws-cdk/core": "0.0.0",
-    "constructs": "^10.0.0"
->>>>>>> cb169cd9
   },
   "engines": {
     "node": ">= 14.15.0"
@@ -123,17 +114,12 @@
     "announce": false
   },
   "publishConfig": {
-<<<<<<< HEAD
-    "tag": "latest"
+    "tag": "next"
   },
   "awslint": {
     "exclude": [
       "attribute-tag:@aws-cdk/aws-s3objectlambda.AccessPoint.accessPointName"
     ]
-  }
-=======
-    "tag": "next"
   },
   "private": true
->>>>>>> cb169cd9
 }